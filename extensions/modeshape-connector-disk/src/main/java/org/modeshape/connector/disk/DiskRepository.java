/*
 * ModeShape (http://www.modeshape.org)
 * See the COPYRIGHT.txt file distributed with this work for information
 * regarding copyright ownership.  Some portions may be licensed
 * to Red Hat, Inc. under one or more contributor license agreements.
 * See the AUTHORS.txt file in the distribution for a full listing of 
 * individual contributors.
 *
 * ModeShape is free software. Unless otherwise indicated, all code in ModeShape
 * is licensed to you under the terms of the GNU Lesser General Public License as
 * published by the Free Software Foundation; either version 2.1 of
 * the License, or (at your option) any later version.
 * 
 * ModeShape is distributed in the hope that it will be useful,
 * but WITHOUT ANY WARRANTY; without even the implied warranty of
 * MERCHANTABILITY or FITNESS FOR A PARTICULAR PURPOSE. See the GNU
 * Lesser General Public License for more details.
 *
 * You should have received a copy of the GNU Lesser General Public
 * License along with this software; if not, write to the Free
 * Software Foundation, Inc., 51 Franklin St, Fifth Floor, Boston, MA
 * 02110-1301 USA, or see the FSF site: http://www.fsf.org.
 */
package org.modeshape.connector.disk;

import java.io.File;
<<<<<<< HEAD
import java.io.FileOutputStream;
import java.io.IOException;
import java.io.RandomAccessFile;
import java.nio.channels.FileChannel;
import java.nio.channels.FileLock;
=======
import java.io.IOException;
>>>>>>> ccd7bf7c
import java.util.Collections;
import java.util.HashSet;
import java.util.Set;
import java.util.concurrent.atomic.AtomicInteger;
import java.util.concurrent.locks.Lock;
import java.util.concurrent.locks.ReadWriteLock;
import java.util.concurrent.locks.ReentrantReadWriteLock;
import org.modeshape.common.annotation.ThreadSafe;
import org.modeshape.common.i18n.I18n;
import org.modeshape.common.util.Logger;
import org.modeshape.graph.ExecutionContext;
import org.modeshape.graph.connector.RepositorySourceException;
import org.modeshape.graph.connector.base.Repository;
import org.modeshape.graph.connector.base.Transaction;
import org.modeshape.graph.request.InvalidWorkspaceException;
import org.modeshape.graph.request.CreateWorkspaceRequest.CreateConflictBehavior;

/**
 * The representation of a disk-based repository and its content.
 */
@ThreadSafe
public class DiskRepository extends Repository<DiskNode, DiskWorkspace> {

    protected static final Logger LOGGER = Logger.getLogger(DiskRepository.class);

    private static final String LOCK_FILE_NAME = "lock";

    private final File repositoryRoot;
<<<<<<< HEAD
    protected final FileChannel lockFileChannel;
    protected AtomicInteger readLockCount = new AtomicInteger(0);
=======
    private File largeValuesRoot;
>>>>>>> ccd7bf7c
    private final ReadWriteLock lock = new ReentrantReadWriteLock();
    private final Set<String> predefinedWorkspaceNames;
    private final DiskSource diskSource;

    public DiskRepository( DiskSource source ) {
        super(source);

        this.diskSource = source;

        repositoryRoot = new File(source.getRepositoryRootPath());
<<<<<<< HEAD
        if (!repositoryRoot.exists()) repositoryRoot.mkdir();

        File repositoryLockFile = null;
        FileChannel lfc = null;

        if (source.isLockFileUsed()) {
            repositoryLockFile = new File(repositoryRoot, LOCK_FILE_NAME);
            try {
                if (!repositoryLockFile.exists()) {
                    FileOutputStream fos = null;
                    fos = new FileOutputStream(repositoryLockFile);
                    fos.write("modeshape".getBytes());
                    fos.close();
                }
                RandomAccessFile raf = new RandomAccessFile(repositoryLockFile, "rw");
                lfc = raf.getChannel();
            } catch (IOException ioe) {
                LOGGER.warn(ioe, DiskConnectorI18n.couldNotCreateLockFile, source.getName());
            }
        }

        this.lockFileChannel = lfc;
=======
        if (!repositoryRoot.exists()) repositoryRoot.mkdirs();
        assert repositoryRoot.exists();

        largeValuesRoot = new File(repositoryRoot, source.getLargeValuePath());
        if (!largeValuesRoot.exists()) largeValuesRoot.mkdirs();
        assert largeValuesRoot.exists();
>>>>>>> ccd7bf7c

        Set<String> workspaceNames = new HashSet<String>();
        for (String workspaceName : source.getPredefinedWorkspaceNames()) {
            workspaceNames.add(workspaceName);
        }
        this.predefinedWorkspaceNames = Collections.unmodifiableSet(workspaceNames);
        initialize();
    }

    @Override
    protected void initialize() {
        super.initialize();

        Transaction<DiskNode, DiskWorkspace> txn = startTransaction(context, false);

        // Discover any existing workspaces
        if (source.isCreatingWorkspacesAllowed()) {
            try {
                for (File file : repositoryRoot.listFiles()) {
                    if (!file.isDirectory()) continue;
                    String workspaceName = file.getName();

                    if (largeValuesRoot != null && largeValuesRoot.getCanonicalPath().startsWith(file.getCanonicalPath())) continue;

                    DiskWorkspace workspace = this.createWorkspace(txn, workspaceName, CreateConflictBehavior.DO_NOT_CREATE, null);
                    if (workspace != null) {
                        assert workspace.getRootNode() != null;
                    }

                }
            } catch (IOException ioe) {
                // This can really only come from the getCanonicalPath() calls, so this would be surprising
                txn.rollback();
                throw new RepositorySourceException(diskSource.getName(), ioe);
            }
        }

        // Then build any missing predefined workspaces
        for (String workspaceName : predefinedWorkspaceNames) {
            this.createWorkspace(txn, workspaceName, CreateConflictBehavior.DO_NOT_CREATE, null);
        }

        txn.commit();

    }

    @Override
    public DiskWorkspace createWorkspace( Transaction<DiskNode, DiskWorkspace> txn,
                                          String name,
                                          CreateConflictBehavior existingWorkspaceBehavior,
                                          String nameOfWorkspaceToClone ) throws InvalidWorkspaceException {
        DiskWorkspace workspace = super.createWorkspace(txn, name, existingWorkspaceBehavior, nameOfWorkspaceToClone);

        if (workspace != null && workspace.getRootNode() == null) {
            workspace.putNode(new DiskNode(diskSource.getRootNodeUuidObject()));
        }

        return workspace;
    }

    /**
     * {@inheritDoc}
     * 
     * @see org.modeshape.graph.connector.base.Repository#getWorkspaceNames()
     */
    @Override
    public Set<String> getWorkspaceNames() {
        Set<String> names = new HashSet<String>(super.getWorkspaceNames());
        names.addAll(predefinedWorkspaceNames);
        return Collections.unmodifiableSet(names);
    }

    /**
     * Get the root of this repository
     * 
     * @return the root of this repository; never null
     */
    protected File getRepositoryRoot() {
        return repositoryRoot;
    }

    /**
     * {@inheritDoc}
     * 
     * @see org.modeshape.graph.connector.base.Repository#startTransaction(org.modeshape.graph.ExecutionContext, boolean)
     */
    @Override
    public DiskTransaction startTransaction( ExecutionContext context,
                                             boolean readonly ) {

        DiskLock diskLock = readonly ? new DiskBackedReadLock(lock) : new DiskBackedWriteLock(lock);
        diskLock.lock();

        return new DiskTransaction(context, this, getRootNodeUuid(), diskLock);
    }

<<<<<<< HEAD
    interface DiskLock {
        void lock();

        void unlock();
    }

    class DiskBackedReadLock implements DiskLock {
        private final Lock lock;
        private FileLock fileLock = null;

        public DiskBackedReadLock( ReadWriteLock lock ) {
            super();
            this.lock = lock.readLock();
        }

        public void lock() {
            this.lock.lock();

            if (lockFileChannel != null) {
                /*
                 * FileLocks are held on behalf of the entire JVM and are not reentrant (at least on OS X), so we
                 * need to track how many open read locks exist within this JVM.  If anyone knows a good Java implementation
                 * of a counting semaphore, that could be used instead.
                 */
                try {
                    synchronized (DiskRepository.this) {
                        int count = readLockCount.get();
                        assert count >= 0;

                        if (count == 0) {
                            fileLock = lockFileChannel.lock(0, 1, true);
                        }
                        readLockCount.getAndIncrement();
                    }
                } catch (Throwable t) {
                    this.lock.unlock();
                    I18n msg = DiskConnectorI18n.problemAcquiringFileLock;
                    throw new IllegalStateException(msg.text(DiskRepository.this.getSourceName()), t);
                }
            }
        }

        public void unlock() {
            try {
                if (fileLock != null) {
                    synchronized (DiskRepository.this) {
                        int count = readLockCount.getAndDecrement();
                        assert count >= 0;

                        if (readLockCount.get() == 0) {
                            try {
                                fileLock.release();
                            } catch (IOException ioe) {
                                LOGGER.warn(ioe, DiskConnectorI18n.problemReleasingFileLock, getSourceName());
                            }
                        }
                    }
                }
            } finally {
                lock.unlock();
            }
        }
    }

    class DiskBackedWriteLock implements DiskLock {
        private final Lock lock;
        private FileLock fileLock;

        public DiskBackedWriteLock( ReadWriteLock lock ) {
            super();
            this.lock = lock.writeLock();
        }

        public void lock() {
            this.lock.lock();

            if (lockFileChannel != null) {
                try {
                    fileLock = lockFileChannel.lock(0, 1, false);
                } catch (Throwable t) {
                    this.lock.unlock();
                    I18n msg = DiskConnectorI18n.problemAcquiringFileLock;
                    throw new IllegalStateException(msg.text(DiskRepository.this.getSourceName()), t);
                }
            }
        }

        public void unlock() {
            try {
                if (fileLock != null) {
                    try {
                        fileLock.release();
                    } catch (IOException ioe) {
                        LOGGER.warn(ioe, DiskConnectorI18n.problemReleasingFileLock, getSourceName());
                    }
                }
            } finally {
                this.lock.unlock();
            }
        }
    }

=======
    DiskSource diskSource() {
        return this.diskSource;
    }

    File largeValuesRoot() {
        return this.largeValuesRoot;
    }
>>>>>>> ccd7bf7c
}<|MERGE_RESOLUTION|>--- conflicted
+++ resolved
@@ -24,15 +24,11 @@
 package org.modeshape.connector.disk;
 
 import java.io.File;
-<<<<<<< HEAD
 import java.io.FileOutputStream;
 import java.io.IOException;
 import java.io.RandomAccessFile;
 import java.nio.channels.FileChannel;
 import java.nio.channels.FileLock;
-=======
-import java.io.IOException;
->>>>>>> ccd7bf7c
 import java.util.Collections;
 import java.util.HashSet;
 import java.util.Set;
@@ -61,12 +57,9 @@
     private static final String LOCK_FILE_NAME = "lock";
 
     private final File repositoryRoot;
-<<<<<<< HEAD
     protected final FileChannel lockFileChannel;
     protected AtomicInteger readLockCount = new AtomicInteger(0);
-=======
     private File largeValuesRoot;
->>>>>>> ccd7bf7c
     private final ReadWriteLock lock = new ReentrantReadWriteLock();
     private final Set<String> predefinedWorkspaceNames;
     private final DiskSource diskSource;
@@ -77,7 +70,6 @@
         this.diskSource = source;
 
         repositoryRoot = new File(source.getRepositoryRootPath());
-<<<<<<< HEAD
         if (!repositoryRoot.exists()) repositoryRoot.mkdir();
 
         File repositoryLockFile = null;
@@ -100,14 +92,13 @@
         }
 
         this.lockFileChannel = lfc;
-=======
+
         if (!repositoryRoot.exists()) repositoryRoot.mkdirs();
         assert repositoryRoot.exists();
 
         largeValuesRoot = new File(repositoryRoot, source.getLargeValuePath());
         if (!largeValuesRoot.exists()) largeValuesRoot.mkdirs();
         assert largeValuesRoot.exists();
->>>>>>> ccd7bf7c
 
         Set<String> workspaceNames = new HashSet<String>();
         for (String workspaceName : source.getPredefinedWorkspaceNames()) {
@@ -204,7 +195,14 @@
         return new DiskTransaction(context, this, getRootNodeUuid(), diskLock);
     }
 
-<<<<<<< HEAD
+    DiskSource diskSource() {
+        return this.diskSource;
+    }
+
+    File largeValuesRoot() {
+        return this.largeValuesRoot;
+    }
+
     interface DiskLock {
         void lock();
 
@@ -306,14 +304,4 @@
             }
         }
     }
-
-=======
-    DiskSource diskSource() {
-        return this.diskSource;
-    }
-
-    File largeValuesRoot() {
-        return this.largeValuesRoot;
-    }
->>>>>>> ccd7bf7c
 }