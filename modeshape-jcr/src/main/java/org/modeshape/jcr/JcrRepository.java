--- conflicted
+++ resolved
@@ -1015,18 +1015,13 @@
                 // reuse the existing storage-related components ...
                 this.cache = other.cache;
                 this.context = other.context;
-<<<<<<< HEAD
-                this.database = other.database;
-                this.txnMgr = database.getCache().getAdvancedCache().getTransactionManager();
-                validateTransactionsEnabled();
-=======
                 this.connectors = other.connectors;
                 this.documentStore = other.documentStore;
                 this.txnMgr = documentStore.transactionManager();
->>>>>>> 85b135ae
+                validateTransactionsEnabled();
                 MonitorFactory monitorFactory = new RepositoryMonitorFactory(this);
                 this.transactions = createTransactions(config.getTransactionMode(), monitorFactory, this.txnMgr);
-                //suspend any potential existing transaction, so that the initialization is "atomic"
+                // suspend any potential existing transaction, so that the initialization is "atomic"
                 runningTransaction = this.transactions.suspend();
                 if (change.largeValueChanged) {
                     // We can update the value used in the repository cache dynamically ...
@@ -1054,12 +1049,6 @@
                 // find the Schematic database and Infinispan Cache ...
                 CacheContainer container = config.getContentCacheContainer();
                 String cacheName = config.getCacheName();
-<<<<<<< HEAD
-                this.database = Schematic.get(container, cacheName);
-                assert this.database != null;
-                this.txnMgr = this.database.getCache().getAdvancedCache().getTransactionManager();
-                validateTransactionsEnabled();
-=======
                 List<Component> connectorComponents = config.getFederation().getConnectors();
                 this.connectors = new Connectors(this, connectorComponents);
                 SchematicDb database = Schematic.get(container, cacheName);
@@ -1067,10 +1056,10 @@
                                                                                                                                             database);
                 // this.documentStore = new LocalDocumentStore(database);
                 this.txnMgr = this.documentStore.transactionManager();
->>>>>>> 85b135ae
+                validateTransactionsEnabled();
                 MonitorFactory monitorFactory = new RepositoryMonitorFactory(this);
                 this.transactions = createTransactions(config.getTransactionMode(), monitorFactory, this.txnMgr);
-                //suspend any potential existing transaction, so that the initialization is "atomic"
+                // suspend any potential existing transaction, so that the initialization is "atomic"
                 runningTransaction = this.transactions.suspend();
 
                 // Set up the binary store ...
@@ -1279,7 +1268,8 @@
                 }
             });
 
-            //any potential transaction was suspended during the creation of the running state to make sure intialization is atomic
+            // any potential transaction was suspended during the creation of the running state to make sure intialization is
+            // atomic
             this.transactions.resume(runningTransaction);
             this.runningTransaction = null;
         }
@@ -1476,7 +1466,7 @@
         }
 
         protected void shutdown() {
-            //shutdown the connectors
+            // shutdown the connectors
             this.connectors.shutdown();
 
             // Unregister from JNDI ...
