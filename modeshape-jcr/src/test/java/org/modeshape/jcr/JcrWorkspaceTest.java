--- conflicted
+++ resolved
@@ -512,18 +512,18 @@
         assertEquals(folder2.getIdentifier(), otherFolder2.getIdentifier());
         assertEquals(folder2CreatedTs, otherFolder2.getProperty("jcr:created").getDate().getTimeInMillis());
     }
-
+  
     @Test
     @FixFor( "MODE-2456")
     public void copyingShouldKeepCorrectACLCount() throws Exception {
         AccessControlManager accessControlManager = session.getAccessControlManager();
-
+        
         session.getRootNode().addNode("aclNode");
         AccessControlList acl = acl("/aclNode");
         acl.addAccessControlEntry(SimplePrincipal.EVERYONE, new Privilege[] {accessControlManager.privilegeFromName(Privilege.JCR_ALL)});
         accessControlManager.setPolicy("/aclNode", acl);
         session.save();
-
+        
         assertTrue(repository().repositoryCache().isAccessControlEnabled());
 
         // copy the node and check that the ACLs were copied
@@ -532,11 +532,11 @@
         Privilege[] privileges = accessControlManager.getPrivileges("/aclNodeCopy");
         assertEquals(1, privileges.length);
         assertEquals("jcr:all", privileges[0].getName());
-
+        
         // remove the ACLs from the copied node and check that the original ACLs are unaffected
         accessControlManager.removePolicy("/aclNodeCopy", null);
         session.save();
-
+        
         assertEquals(0, accessControlManager.getPolicies("/aclNodeCopy").length);
         assertEquals(1, accessControlManager.getPrivileges("/aclNode").length);
         assertTrue("ACLs should not be disabled", repository().repositoryCache().isAccessControlEnabled());
@@ -546,34 +546,34 @@
         session.save();
         assertFalse("ACLs should be disabled", repository().repositoryCache().isAccessControlEnabled());
     }
-
+   
     @Test
     @FixFor( "MODE-2456")
     public void cloningShouldKeepCorrectACLCount() throws Exception {
         AccessControlManager accessControlManager = session.getAccessControlManager();
-
+        
         session.getRootNode().addNode("aclNode");
         AccessControlList acl = acl("/aclNode");
         acl.addAccessControlEntry(SimplePrincipal.EVERYONE, new Privilege[] { accessControlManager.privilegeFromName(
                 Privilege.JCR_ALL) });
         accessControlManager.setPolicy("/aclNode", acl);
         session.save();
-
+        
         assertTrue(repository().repositoryCache().isAccessControlEnabled());
 
         // clone the node into another workspace
         otherWorkspace.clone(workspaceName, "/aclNode", "/aclNodeClone", false);
         AccessControlManager otherAccessControlManager = otherSession.getAccessControlManager();
-
+        
         assertEquals(1, otherAccessControlManager.getPolicies("/aclNodeClone").length);
         Privilege[] privileges = otherAccessControlManager.getPrivileges("/aclNodeClone");
         assertEquals(1, privileges.length);
         assertEquals("jcr:all", privileges[0].getName());
-
+        
         // remove the ACLs from the copied node and check that the original ACLs are unaffected
         otherAccessControlManager.removePolicy("/aclNodeClone", null);
         otherSession.save();
-
+        
         assertEquals(0, otherAccessControlManager.getPolicies("/aclNodeClone").length);
         assertEquals(1, accessControlManager.getPrivileges("/aclNode").length);
         assertTrue("ACLs should not be disabled", repository().repositoryCache().isAccessControlEnabled());
@@ -633,7 +633,7 @@
         otherWorkspace.clone(workspaceName, "/lockable", "/lockable_clone", false);
         assertNotNull(otherSession.getNode("/lockable_clone"));
     }
-
+    
     @SkipLongRunning
     @FixFor( "MODE-2012" )
     @Test
@@ -804,34 +804,12 @@
 
     }
 
-<<<<<<< HEAD
-    @Test
-    public void copyNodeWithEmptyMultiValueProperty() throws Exception {
-        // start a repository with some indexes
-        String configuration =
-                "{\"indexProviders\": {\n" +
-                "    \"local\": {\n" +
-                "      \"classname\": \"org.modeshape.jcr.index.local.LocalIndexProvider\",\n" +
-                "      \"directory\": \"target/1234/indexes\"\n" +
-                "    }\n" +
-                "  },\n" +
-                "  \"indexes\": {\n" +
-                "    \"nodeTypes\": {\n" +
-                "      \"kind\": \"nodeType\",\n" +
-                "      \"provider\": \"local\",\n" +
-                "      \"synchronous\": \"true\",\n" +
-                "      \"nodeType\": \"nt:base\",\n" +
-                "      \"columns\": \"jcr:primaryType(STRING)\"\n" +
-                "    }}}";
-        startRepositoryWithConfiguration(configuration);
-=======
     
     @Test
     @FixFor("MODE-2637")
     public void copyNodeWithEmptyMultiValueProperty() throws Exception {
         // start a repository with some indexes
         startRepositoryWithConfigurationFrom("config/repo-config-local-provider-and-nodetype-index.json");
->>>>>>> 5bab2a02
         session.getRootNode().addNode("a");
         Node node = session.getNode("/a");
         node.addMixin("mix:referenceable");
@@ -842,13 +820,8 @@
         assertThat(node.getProperty("jcr:mixinTypes").getValues().length, is(0));
         session.getWorkspace().copy(session.getNode("/a").getPath(), "/a2");
         session.save();
-<<<<<<< HEAD
-    }
-
-=======
     } 
     
->>>>>>> 5bab2a02
     protected void checkCorrespondingPaths( String workspace,
                                             final String... otherWorkspaces ) throws Exception {
         final Session session = repository.login(workspace);
